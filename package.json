{
	"name": "vscode-cosmosdb",
	"version": "0.2.0",
	"aiKey": "AIF-d9b70cd4-b9f9-4d70-929b-a071c400b217",
	"publisher": "ms-azuretools",
	"displayName": "Azure Cosmos DB",
	"description": "Create, browse, and update globally distributed, multi-model databases in Azure.",
	"engines": {
		"vscode": "^1.17.0"
	},
	"galleryBanner": {
		"color": "#0072c6",
		"theme": "dark"
	},
	"icon": "resources/cosmos.png",
	"categories": [
		"Azure"
	],
	"preview": true,
	"homepage": "https://github.com/microsoft/vscode-cosmosdb/blob/master/README.md",
	"bugs": {
		"url": "https://github.com/microsoft/vscode-cosmosdb/issues"
	},
	"license": "SEE LICENSE IN LICENSE.md",
	"repository": {
		"type": "git",
		"url": "https://github.com/microsoft/vscode-cosmosdb"
	},
	"main": "./out/src/extension",
	"activationEvents": [
		"onView:cosmosDBExplorer",
		"onCommand:cosmosDB.executeMongoCommand",
		"onCommand:cosmosDB.attachMongoServer",
		"onCommand:cosmosDB.createAccount",
		"onCommand:cosmosDB.removeMongoServer",
		"onCommand:cosmosDB.createMongoDatabase",
		"onCommand:cosmosDB.createMongoCollection",
		"onCommand:cosmosDB.createMongoDocument",
		"onCommand:cosmosDB.createDocDBDatabase",
		"onCommand:cosmosDB.createDocDBCollection",
		"onCommand:cosmosDB.createDocDBDocument",
		"onCommand:cosmosDB.connectMongoDB",
		"onCommand:cosmosDB.deleteMongoDB",
		"onCommand:cosmosDB.deleteMongoCollection",
		"onCommand:cosmosDB.deleteMongoDocument",
		"onCommand:cosmosDB.deleteDocDBDatabase",
		"onCommand:cosmosDB.deleteDocDBCollection",
		"onCommand:cosmosDB.deleteDocDBDocument",
		"onCommand:cosmosDB.newMongoScrapbook",
		"onCommand:cosmosDB.update",
		"onCommand:cosmosDB.openDocument",
		"onCommand:cosmosDB.loadMore",
		"onCommand:cosmosDB.refresh",
		"onCommand:cosmosDB.openInPortal",
		"onCommand:cosmosDB.copyConnectionString",
		"onCommand:cosmosDB.launchMongoShell"
	],
	"contributes": {
		"views": {
			"explorer": [
				{
					"id": "cosmosDBExplorer",
					"name": "Azure Cosmos DB",
					"when": "config.cosmosDB.showExplorer == true"
				}
			]
		},
		"languages": [
			{
				"id": "mongo",
				"extensions": [
					".mongo"
				],
				"firstLine": "^#!/.*\\bmongo*\\b",
				"configuration": "./grammar/configuration.json"
			}
		],
		"grammars": [
			{
				"language": "mongo",
				"scopeName": "source.js",
				"path": "./grammar/JavaScript.tmLanguage.json"
			},
			{
				"scopeName": "source.js.regexp",
				"path": "./grammar/Regular Expressions (JavaScript).tmLanguage"
			}
		],
		"commands": [
			{
				"category": "MongoDB",
				"command": "cosmosDB.executeMongoCommand",
				"title": "Execute Command"
			},
			{
				"category": "MongoDB",
				"command": "cosmosDB.launchMongoShell",
				"title": "Launch Shell"
			},
			{
				"category": "Cosmos DB",
				"command": "cosmosDB.attachMongoServer",
				"title": "Attach Mongo Server",
				"icon": {
					"light": "resources/icons/light/Connect.svg",
					"dark": "resources/icons/dark/Connect.svg"
				}
			},
			{
				"category": "Cosmos DB",
				"command": "cosmosDB.createAccount",
				"title": "Create Account",
				"icon": {
					"light": "resources/icons/light/add.svg",
					"dark": "resources/icons/dark/add.svg"
				}
			},
			{
				"category": "MongoDB",
				"command": "cosmosDB.createMongoDatabase",
				"title": "Create Database"
			},
			{
				"category": "MongoDB",
				"command": "cosmosDB.createMongoCollection",
				"title": "Create Collection"
			},
			{
				"category": "MongoDB",
				"command": "cosmosDB.createMongoDocument",
				"title": "Create Document"
			},
			{
				"category": "DocumentDB",
				"command": "cosmosDB.createDocDBDatabase",
				"title": "Create Database"
			},
			{
				"category": "DocumentDB",
				"command": "cosmosDB.createDocDBCollection",
				"title": "Create Collection"
			},
			{
				"category": "DocumentDB",
				"command": "cosmosDB.createDocDBDocument",
				"title": "Create Document"
			},
			{
				"category": "MongoDB",
				"command": "cosmosDB.removeMongoServer",
				"title": "Remove Server"
			},
			{
				"category": "MongoDB",
				"command": "cosmosDB.connectMongoDB",
				"title": "Connect"
			},
			{
				"category": "MongoDB",
				"command": "cosmosDB.deleteMongoDB",
				"title": "Delete Database"
			},
			{
				"category": "MongoDB",
				"command": "cosmosDB.deleteMongoCollection",
				"title": "Delete Collection"
			},
			{
				"category": "MongoDB",
				"command": "cosmosDB.deleteMongoDocument",
				"title": "Delete Document"
			},
			{
				"category": "DocumentDB",
				"command": "cosmosDB.deleteDocDBDatabase",
				"title": "Delete Database"
			},
			{
				"category": "DocumentDB",
				"command": "cosmosDB.deleteDocDBCollection",
				"title": "Delete Collection"
			},
			{
				"category": "DocumentDB",
				"command": "cosmosDB.deleteDocDBDocument",
				"title": "Delete Document"
			},
			{
				"category": "Cosmos DB",
				"command": "cosmosDB.newMongoScrapbook",
				"title": "New Mongo Scrapbook",
				"icon": {
					"light": "resources/icons/light/addFile.svg",
					"dark": "resources/icons/dark/addFile.svg"
				}
			},
			{
				"category": "Cosmos DB",
				"command": "cosmosDB.refresh",
				"title": "Refresh",
				"icon": {
					"light": "resources/icons/light/refresh.svg",
					"dark": "resources/icons/dark/refresh.svg"
				}
			},
			{
				"category": "CosmosDB",
				"command": "cosmosDB.openInPortal",
				"title": "Open In Portal"
			},
			{
				"category": "CosmosDB",
				"command": "cosmosDB.copyConnectionString",
				"title": "Copy Connection String"
			},
			{
				"category": "CosmosDB",
				"command": "cosmosDB.update",
				"title": "Update to Azure",
				"icon": {
					"light": "/resources/icons/theme-agnostic/UpdateOutline.svg",
					"dark": "/resources/icons/theme-agnostic/UpdateOutline.svg"
				}
			},
			{
				"category": "DocumentDB",
				"command": "cosmosDB.loadMore",
				"title": "Load More"
			},
			{
				"category": "CosmosDB",
				"command": "cosmosDB.openDocument",
				"title": "Open Document"
			}
		],
		"menus": {
			"editor/context": [
				{
					"command": "cosmosDB.executeMongoCommand",
					"when": "resourceLangId==mongo"
				},
				{
					"command": "cosmosDB.update",
					"when": "resourceFilename==cosmos-document.json"
				}
			],
			"editor/title": [
				{
					"command": "cosmosDB.update",
					"when": "resourceFilename==cosmos-document.json",
					"group": "navigation"
				}
			],
			"view/title": [
				{
					"command": "cosmosDB.refresh",
					"when": "view == cosmosDBExplorer",
					"group": "navigation"
				},
				{
					"command": "cosmosDB.createAccount",
					"when": "view == cosmosDBExplorer",
					"group": "navigation"
				},
				{
					"command": "cosmosDB.attachMongoServer",
					"when": "view == cosmosDBExplorer",
					"group": "navigation"
				},
				{
					"command": "cosmosDB.newMongoScrapbook",
					"when": "view == cosmosDBExplorer",
					"group": "navigation"
				}
			],
			"view/item/context": [
				{
					"command": "cosmosDB.createMongoDatabase",
					"when": "view == cosmosDBExplorer && viewItem == mongoServer"
				},
				{
					"command": "cosmosDB.createMongoDatabase",
					"when": "view == cosmosDBExplorer && viewItem == cosmosDBMongoServer"
				},
				{
					"command": "cosmosDB.createMongoDocument",
					"when": "view == cosmosDBExplorer && viewItem == MongoCollection"
				},
				{
					"command": "cosmosDB.createMongoCollection",
					"when": "view == cosmosDBExplorer && viewItem == mongoDb"
				},
				{
					"command": "cosmosDB.createDocDBDocument",
					"when": "view == cosmosDBExplorer && viewItem == cosmosDBDocumentCollection"
				},
				{
					"command": "cosmosDB.createDocDBCollection",
					"when": "view == cosmosDBExplorer && viewItem == cosmosDBDocumentDatabase"
				},
				{
					"command": "cosmosDB.createDocDBDatabase",
					"when": "view == cosmosDBExplorer && viewItem == cosmosDBDocumentServer"
				},
				{
					"command": "cosmosDB.removeMongoServer",
					"when": "view == cosmosDBExplorer && viewItem == mongoServer"
				},
				{
					"command": "cosmosDB.connectMongoDB",
					"when": "view == cosmosDBExplorer && viewItem == mongoDb"
				},
				{
					"command": "cosmosDB.deleteMongoDB",
					"when": "view == cosmosDBExplorer && viewItem == mongoDb"
				},
				{
					"command": "cosmosDB.deleteMongoCollection",
					"when": "view == cosmosDBExplorer && viewItem == MongoCollection"
				},
				{
					"command": "cosmosDB.deleteMongoDocument",
					"when": "view == cosmosDBExplorer && viewItem == MongoDocument"
				},
				{
					"command": "cosmosDB.deleteDocDBCollection",
					"when": "view == cosmosDBExplorer && viewItem == cosmosDBDocumentCollection"
				},
				{
					"command": "cosmosDB.deleteDocDBDocument",
					"when": "view == cosmosDBExplorer && viewItem == cosmosDBDocument"
				},
				{
					"command": "cosmosDB.deleteDocDBDatabase",
					"when": "view == cosmosDBExplorer && viewItem == cosmosDBDocumentDatabase"
				},
				{
					"command": "cosmosDB.attachMongoServer",
					"when": "view == cosmosDBExplorer && viewItem == cosmosDBAttachedServers"
				},
				{
					"command": "cosmosDB.openInPortal",
					"when": "view == cosmosDBExplorer && viewItem == cosmosDBMongoServer"
				},
				{
					"command": "cosmosDB.openInPortal",
					"when": "view == cosmosDBExplorer && viewItem == cosmosDBGenericResource"
				},
				{
					"command": "cosmosDB.openInPortal",
					"when": "view == cosmosDBExplorer && viewItem == cosmosDBDocumentServer"
				},
				{
					"command": "cosmosDB.copyConnectionString",
					"when": "view == cosmosDBExplorer && viewItem == cosmosDBMongoServer"
				},
				{
					"command": "cosmosDB.refresh",
					"when": "view == cosmosDBExplorer && viewItem == cosmosDBSubscription"
				},
				{
					"command": "cosmosDB.refresh",
					"when": "view == cosmosDBExplorer && viewItem == cosmosDBMongoServer"
				},
				{
					"command": "cosmosDB.refresh",
					"when": "view == cosmosDBExplorer && viewItem == cosmosDBDocumentCollection"
				},
				{
					"command": "cosmosDB.refresh",
					"when": "view == cosmosDBExplorer && viewItem == cosmosDBDocumentDatabase"
				},
				{
					"command": "cosmosDB.refresh",
					"when": "view == cosmosDBExplorer && viewItem == cosmosDBDocumentServer"
				},
				{
					"command": "cosmosDB.refresh",
					"when": "view == cosmosDBExplorer && viewItem == mongoServer"
				},
				{
					"command": "cosmosDB.refresh",
					"when": "view == cosmosDBExplorer && viewItem == mongoDb"
				},
				{
					"command": "cosmosDB.refresh",
					"when": "view == cosmosDBExplorer && viewItem == MongoCollection"
				}
			]
		},
		"keybindings": [
			{
				"command": "cosmosDB.executeMongoCommand",
				"key": "ctrl+shift+'",
				"mac": "cmd+shift+'",
				"when": "editorLangId == 'mongo' && editorTextFocus"
			}
		],
		"configuration": {
			"title": "Cosmos DB",
			"properties": {
				"mongo.shell.path": {
					"type": [
						"string",
						"null"
					],
					"description": "Path to the Mongo shell executable",
					"default": null,
					"isExecutable": true
				},
				"cosmosDB.showExplorer": {
					"type": "boolean",
					"default": true,
					"description": "Show or hide the Cosmos DB Explorer"
				},
				"cosmosDB.mongo.maxDocs": {
					"type": "integer",
					"default": 20,
					"description": "Set a page limit for number of results(documents) displayed"
				}
			}
		}
	},
	"scripts": {
		"vscode:prepublish": "tsc -p ./",
		"compile": "tsc -watch -p ./",
		"postinstall": "node ./node_modules/vscode/bin/install",
		"antlr4ts": "antlr4ts -visitor ./grammar/mongo.g4 -o ./src"
	},
	"devDependencies": {
		"@types/copy-paste": "^1.1.30",
		"@types/documentdb": "^1.10.2",
		"@types/fs-extra": "^4.0.3",
		"@types/keytar": "4.0.1",
		"@types/mocha": "^2.2.32",
		"@types/mongodb": "^2.2.9",
		"@types/node": "^6.0.40",
		"@types/socket.io": "^1.4.28",
		"@types/socket.io-client": "^1.4.27",
		"antlr4ts-cli": "^0.4.0-alpha.4",
		"mocha": "^2.3.3",
		"typescript": "^2.0.3",
		"vscode": "^1.0.0"
	},
	"dependencies": {
		"antlr4ts": "^0.4.0-alpha.4",
		"azure-arm-documentdb": "^1.0.0-preview",
		"azure-arm-resource": "^2.0.0-preview",
		"azure-graph": "^2.2.0",
		"copy-paste": "^1.3.0",
		"d3": "^3.0.0",
		"documentdb": "^1.12.2",
<<<<<<< HEAD
		"gremlin": "^2.6.0",
=======
		"fs-extra": "^4.0.2",
>>>>>>> a82a022f
		"mongodb": "^2.2.25",
		"ms-rest": "^2.2.1",
		"opn": "^5.1.0",
		"request-light": "^0.2.0",
		"socket.io": "^1.7.3",
		"socket.io-client": "^1.7.3",
		"underscore": "^1.8.3",
		"vscode-extension-telemetry": "^0.0.8",
		"vscode-json-languageservice": "^2.0.9",
		"vscode-languageclient": "^3.1.0-alpha.1",
		"vscode-languageserver": "^3.1.0-alpha.1",
		"vscode-nls": "^2.0.2",
		"vscode-uri": "^1.0.0"
	},
	"extensionDependencies": [
		"ms-vscode.azure-account"
	]
}<|MERGE_RESOLUTION|>--- conflicted
+++ resolved
@@ -450,11 +450,8 @@
 		"copy-paste": "^1.3.0",
 		"d3": "^3.0.0",
 		"documentdb": "^1.12.2",
-<<<<<<< HEAD
 		"gremlin": "^2.6.0",
-=======
 		"fs-extra": "^4.0.2",
->>>>>>> a82a022f
 		"mongodb": "^2.2.25",
 		"ms-rest": "^2.2.1",
 		"opn": "^5.1.0",
